--- conflicted
+++ resolved
@@ -27,28 +27,29 @@
         self.std_layer = torch.nn.Sequential(
             torch.nn.Linear(1024, 1024),
             torch.nn.ReLU(True),
-            torch.nn.Linear(1024, 1024)
+            torch.nn.Linear(1024, 1024),
         )
 
         self.value_head = torch.nn.Linear(1024, 1)
         self.cache = None
         self.use_cache = True
-    
+
     def save(self, path: str):
-<<<<<<< HEAD
-        torch.save(self.state_dict(), os.path.join(path, "model.bin"))
-
-=======
         self.model.save_pretrained(os.path.join(path, "model.bin"))
         torch.save(self.value_head.state_dict(), os.path.join(path, "value_head.bin"))
-        torch.save(self.loc_transform_layer.state_dict(), os.path.join(path, "loc_head.bin"))
+        torch.save(
+            self.loc_transform_layer.state_dict(), os.path.join(path, "loc_head.bin")
+        )
         torch.save(self.std_layer.state_dict(), os.path.join(path, "std_head.bin"))
-        
->>>>>>> baf343d9
+
     def load(self, path: str):
         self.model.from_pretrained(os.path.join(path, "model.bin"))
-        self.value_head.load_state_dict(torch.load(os.path.join(path, "value_head.bin")))
-        self.loc_transform_layer.load_state_dict(torch.load(os.path.join(path, "loc_head.bin")))
+        self.value_head.load_state_dict(
+            torch.load(os.path.join(path, "value_head.bin"))
+        )
+        self.loc_transform_layer.load_state_dict(
+            torch.load(os.path.join(path, "loc_head.bin"))
+        )
         self.std_layer.load_state_dict(torch.load(os.path.join(path, "std_head.bin")))
 
     def get_device(self):
@@ -71,7 +72,7 @@
                 print(self.use_cache)
                 print(past_key_values)
                 print(state_batch)
-                
+
         input_ids, token_type_ids_batch, seqlen, attention_mask = self._build_inputs(
             state_batch
         )
@@ -100,11 +101,13 @@
             means = features + self.loc_transform_layer(features)
             stds = F.relu(self.std_layer(features))
         stds = stds.float() + 1e-10
-        
+
         if self.use_cache:
             self.cache = past_key_values
         return {
-            "action_distribution": MultivariateNormal(means.float(), stds.diag_embed(), validate_args=True),
+            "action_distribution": MultivariateNormal(
+                means.float(), stds.diag_embed(), validate_args=True
+            ),
             "values": values.squeeze(-1),
         }
 
@@ -117,7 +120,12 @@
 
     def decode(self, hidden_states):
         hidden_states = torch.FloatTensor(hidden_states).to(self.get_device())
-        return torch.argmax(self.model.lm_head(hidden_states), dim=-1).cpu().detach().numpy()
+        return (
+            torch.argmax(self.model.lm_head(hidden_states), dim=-1)
+            .cpu()
+            .detach()
+            .numpy()
+        )
 
     def _build_inputs(self, state_batch: List[Tuple[str, List[str], List[str]]]):
         token_type_batch = []
